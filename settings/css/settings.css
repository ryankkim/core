--- conflicted
+++ resolved
@@ -52,15 +52,6 @@
 small.externalapp.list { float: right; }
 span.version { margin-left:3em; margin-right:3em; color:#555; }
 
-<<<<<<< HEAD
-/* LOG */
-#log { white-space:normal; }
-/* Don't show blank images */
-img[src=""] { display:none}
-
-/* ADMIN */
-span.securitywarning {color:#C33; font-weight:bold; }
-=======
 .app { position: relative; display: inline-block; padding: 0.2em 0 0.2em 0 !important; text-overflow: hidden; overflow: hidden; white-space: nowrap; /*transition: .2s max-width linear; -o-transition: .2s max-width linear; -moz-transition: .2s max-width linear; -webkit-transition: .2s max-width linear; -ms-transition: .2s max-width linear;*/ }
 .app.externalapp { max-width: 12.5em; z-index: 100; }
 /* Transition to complete width! */
@@ -72,5 +63,4 @@
 /* ADMIN */
 span.securitywarning {color:#C33; font-weight:bold; }
 h3.settingsNotice { font-size: 1.2em; }
-.settingsNotice { font-weight:bold; padding: 0.5em 0; }
->>>>>>> 46d6fd15
+.settingsNotice { font-weight:bold; padding: 0.5em 0; }