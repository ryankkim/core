--- conflicted
+++ resolved
@@ -588,18 +588,6 @@
 		return $response;
 	}
 
-<<<<<<< HEAD
-=======
-	/**
-	 * @Then /^as "([^"]*)" gets properties of file "([^"]*)" with$/
-	 * @param string $user
-	 * @param string $path
-	 * @param \Behat\Gherkin\Node\TableNode|null $propertiesTable
-	 */
-	public function asGetsPropertiesOfFileWith($user, $path, $propertiesTable) {
-		$this->asGetsPropertiesOfFolderWith($user, $path, $propertiesTable);
-	}
-
     /**
 	 * @Given user :user stores etag of element :path
 	 */
@@ -628,6 +616,4 @@
 		$this->asGetsPropertiesOfFolderWith($user, NULL, $path, $propertiesTable);
 		PHPUnit_Framework_Assert::assertNotEquals($this->response['{DAV:}getetag'], $this->storedETAG[$user][$path]);
 	}
-
->>>>>>> a0dd1d9c
 }