--- conflicted
+++ resolved
@@ -12,17 +12,11 @@
 .ui-draggable-dragging { width: 17em; cursor: move; }
 .ui-state-hover { border: 1px solid dashed; }
 #bottomcontrols { padding: 0; bottom:0px; height:2.8em; width: 20em; margin:0; background:#eee; border-top:1px solid #ccc; position:fixed; -moz-box-shadow: 0 -3px 3px -3px #000; -webkit-box-shadow: 0 -3px 3px -3px #000; box-shadow: 0 -3px 3px -3px #000;}
-<<<<<<< HEAD
-#contacts_newcontact { float: left; margin: 0.2em 0 0 1em; }
-#chooseaddressbook { float: right; margin: 0.2em 1em 0 0; }
-#actionbar { position: relative; clear: both; height: 30px;}
-=======
 #bottomcontrols img { margin-top: 0.35em; }
 #uploadprogressbar { display: none; padding: 0; bottom: 3em; height:2em; width: 20em; margin:0; background:#eee; border:1px solid #ccc; position:fixed; }
 #contacts_newcontact, #bottomcontrols .settings { float: left; margin: 0.2em 0 0 1em; border: 0 none; border-radius: 0; -moz-box-shadow: none; box-shadow: none; outline: 0 none; }
 #bottomcontrols .settings { float: right; margin: 0.2em 1em 0 0; }
 #actionbar { clear: both; height: 30px;}
->>>>>>> 46d6fd15
 #contacts_deletecard {position:relative; float:left; background:url('%webroot%/core/img/actions/delete.svg') no-repeat center; }
 #contacts_downloadcard {position:relative; float:left; background:url('%webroot%/core/img/actions/download.svg') no-repeat center; }
 #contacts_propertymenu { clear: left; float:left; max-width: 15em; margin: 2em; }
