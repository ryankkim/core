--- conflicted
+++ resolved
@@ -43,8 +43,8 @@
 	 * @return string
 	 */
 	private function getContainerName($path) {
-		$path=trim(trim($this->root,'/')."/".$path,'/.');
-		return str_replace('/','\\',$path);
+		$path=trim(trim($this->root, '/') . "/".$path, '/.');
+		return str_replace('/', '\\', $path);
 	}
 
 	/**
@@ -63,11 +63,7 @@
 			$container=$this->conn->get_container($this->getContainerName($path));
 			$this->containers[$path]=$container;
 			return $container;
-<<<<<<< HEAD
-		}catch(\NoSuchContainerException $e) {
-=======
-		} catch(NoSuchContainerException $e) {
->>>>>>> 4cb760a9
+		} catch(\NoSuchContainerException $e) {
 			return null;
 		}
 	}
@@ -115,11 +111,7 @@
 				$obj=$container->get_object(basename($path));
 				$this->objects[$path]=$obj;
 				return $obj;
-<<<<<<< HEAD
-			}catch(\NoSuchObjectException $e) {
-=======
-			} catch(NoSuchObjectException $e) {
->>>>>>> 4cb760a9
+			} catch(\NoSuchObjectException $e) {
 				return null;
 			}
 		}
@@ -183,11 +175,7 @@
 		$obj=$this->getSubContainerFile($container);
 		try {
 			$obj->save_to_filename($tmpFile);
-<<<<<<< HEAD
-		}catch(\Exception $e) {
-=======
-		} catch(Exception $e) {
->>>>>>> 4cb760a9
+		} catch(\Exception $e) {
 			return array();
 		}
 		$obj->save_to_filename($tmpFile);
@@ -205,13 +193,8 @@
 	 * @param string $name
 	 * @return bool
 	 */
-<<<<<<< HEAD
-	private function addSubContainer($container,$name) {
-		if(!$name) {
-=======
 	private function addSubContainer($container, $name) {
 		if ( ! $name) {
->>>>>>> 4cb760a9
 			return false;
 		}
 		$tmpFile=\OCP\Files::tmpFile();
@@ -222,25 +205,15 @@
 			foreach ($containers as &$sub) {
 				$sub=trim($sub);
 			}
-<<<<<<< HEAD
 			if(array_search($name, $containers) !== false) {
-=======
-			if (array_search($name, $containers)!==false) {
->>>>>>> 4cb760a9
 				unlink($tmpFile);
 				return false;
 			} else {
 				$fh=fopen($tmpFile, 'a');
 				fwrite($fh,$name . "\n");
 			}
-<<<<<<< HEAD
-		}catch(\Exception $e) {
+		} catch(\Exception $e) {
 			file_put_contents($tmpFile, $name . "\n");
-=======
-		} catch(Exception $e) {
-			$containers=array();
-			file_put_contents($tmpFile, $name."\n");
->>>>>>> 4cb760a9
 		}
 
 		$obj->load_from_filename($tmpFile);
@@ -263,11 +236,7 @@
 		try {
 			$obj->save_to_filename($tmpFile);
 			$containers=file($tmpFile);
-<<<<<<< HEAD
-		}catch(\Exception $e) {
-=======
-		} catch (Exception $e) {
->>>>>>> 4cb760a9
+		} catch (\Exception $e) {
 			return false;
 		}
 		foreach ($containers as &$sub) {
@@ -344,12 +313,8 @@
 
 
 	public function mkdir($path) {
-<<<<<<< HEAD
-		$this->init();
-		if($this->containerExists($path)) {
-=======
+		$this->init();
 		if ($this->containerExists($path)) {
->>>>>>> 4cb760a9
 			return false;
 		} else {
 			$this->createContainer($path);
@@ -358,12 +323,8 @@
 	}
 
 	public function rmdir($path) {
-<<<<<<< HEAD
-		$this->init();
-		if(!$this->containerExists($path)) {
-=======
-		if ( ! $this->containerExists($path)) {
->>>>>>> 4cb760a9
+		$this->init();
+		if (!$this->containerExists($path)) {
 			return false;
 		} else {
 			$this->emptyContainer($path);
@@ -415,12 +376,8 @@
 	}
 
 	public function filetype($path) {
-<<<<<<< HEAD
-		$this->init();
-		if($this->containerExists($path)) {
-=======
+		$this->init();
 		if ($this->containerExists($path)) {
->>>>>>> 4cb760a9
 			return 'dir';
 		} else {
 			return 'file';
@@ -436,12 +393,8 @@
 	}
 
 	public function file_exists($path) {
-<<<<<<< HEAD
-		$this->init();
-		if($this->is_dir($path)) {
-=======
+		$this->init();
 		if ($this->is_dir($path)) {
->>>>>>> 4cb760a9
 			return true;
 		} else {
 			return $this->objectExists($path);
@@ -472,12 +425,8 @@
 	}
 
 	public function unlink($path) {
-<<<<<<< HEAD
-		$this->init();
-		if($this->containerExists($path)) {
-=======
+		$this->init();
 		if ($this->containerExists($path)) {
->>>>>>> 4cb760a9
 			return $this->rmdir($path);
 		}
 		if ($this->objectExists($path)) {
@@ -605,21 +554,12 @@
 	private function getTmpFile($path) {
 		$this->init();
 		$obj=$this->getObject($path);
-<<<<<<< HEAD
-		if(!is_null($obj)) {
+		if ( ! is_null($obj)) {
 			$tmpFile=\OCP\Files::tmpFile();
 			$obj->save_to_filename($tmpFile);
 			return $tmpFile;
-		}else{
+		} else {
 			return \OCP\Files::tmpFile();
-=======
-		if ( ! is_null($obj)) {
-			$tmpFile=OCP\Files::tmpFile();
-			$obj->save_to_filename($tmpFile);
-			return $tmpFile;
-		} else {
-			return OCP\Files::tmpFile();
->>>>>>> 4cb760a9
 		}
 	}
 
