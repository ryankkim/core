--- conflicted
+++ resolved
@@ -9,17 +9,10 @@
 msgstr ""
 "Project-Id-Version: ownCloud\n"
 "Report-Msgid-Bugs-To: http://bugs.owncloud.org/\n"
-<<<<<<< HEAD
-"POT-Creation-Date: 2012-06-06 00:12+0200\n"
-"PO-Revision-Date: 2012-06-05 22:15+0000\n"
-"Last-Translator: icewind <icewind1991@gmail.com>\n"
-"Language-Team: Macedonian (http://www.transifex.net/projects/p/owncloud/language/mk/)\n"
-=======
 "POT-Creation-Date: 2012-08-18 02:01+0200\n"
 "PO-Revision-Date: 2012-08-18 00:02+0000\n"
 "Last-Translator: I Robot <thomas.mueller@tmit.eu>\n"
 "Language-Team: Macedonian (http://www.transifex.com/projects/p/owncloud/language/mk/)\n"
->>>>>>> 46d6fd15
 "MIME-Version: 1.0\n"
 "Content-Type: text/plain; charset=UTF-8\n"
 "Content-Transfer-Encoding: 8bit\n"
@@ -32,47 +25,16 @@
 
 #: ajax/lostpassword.php:14
 msgid "Email saved"
-<<<<<<< HEAD
-msgstr ""
-
-#: ajax/lostpassword.php:16
-msgid "Invalid email"
-msgstr ""
-=======
 msgstr "Електронската пошта е снимена"
 
 #: ajax/lostpassword.php:16
 msgid "Invalid email"
 msgstr "Неисправна електронска пошта"
->>>>>>> 46d6fd15
 
 #: ajax/openid.php:16
 msgid "OpenID Changed"
 msgstr "OpenID сменето"
 
-<<<<<<< HEAD
-#: ajax/openid.php:17 ajax/setlanguage.php:19 ajax/setlanguage.php:22
-msgid "Invalid request"
-msgstr "неправилно барање"
-
-#: ajax/setlanguage.php:17
-msgid "Language changed"
-msgstr "Јазикот е сменет"
-
-#: js/apps.js:31 js/apps.js:67
-msgid "Disable"
-msgstr ""
-
-#: js/apps.js:31 js/apps.js:54
-msgid "Enable"
-msgstr ""
-
-#: js/personal.js:69
-msgid "Saving..."
-msgstr ""
-
-#: personal.php:40 personal.php:41
-=======
 #: ajax/openid.php:18 ajax/setlanguage.php:20 ajax/setlanguage.php:23
 msgid "Invalid request"
 msgstr "неправилно барање"
@@ -102,7 +64,6 @@
 msgstr "Снимам..."
 
 #: personal.php:46 personal.php:47
->>>>>>> 46d6fd15
 msgid "__language_name__"
 msgstr "__language_name__"
 
@@ -142,17 +103,6 @@
 msgid "Select an App"
 msgstr "Избери аппликација"
 
-<<<<<<< HEAD
-#: templates/apps.php:25
-msgid "See application page at apps.owncloud.com"
-msgstr ""
-
-#: templates/apps.php:26
-msgid "-licensed"
-msgstr "-licensed"
-
-#: templates/apps.php:26
-=======
 #: templates/apps.php:29
 msgid "See application page at apps.owncloud.com"
 msgstr "Види ја страницата со апликации на apps.owncloud.com"
@@ -162,7 +112,6 @@
 msgstr "-licensed"
 
 #: templates/apps.php:30
->>>>>>> 46d6fd15
 msgid "by"
 msgstr "од"
 
