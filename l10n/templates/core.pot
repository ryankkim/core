--- conflicted
+++ resolved
@@ -8,11 +8,7 @@
 msgstr ""
 "Project-Id-Version: PACKAGE VERSION\n"
 "Report-Msgid-Bugs-To: \n"
-<<<<<<< HEAD
-"POT-Creation-Date: 2012-12-12 00:13+0100\n"
-=======
 "POT-Creation-Date: 2013-01-02 00:04+0100\n"
->>>>>>> 166da88b
 "PO-Revision-Date: YEAR-MO-DA HO:MI+ZONE\n"
 "Last-Translator: FULL NAME <EMAIL@ADDRESS>\n"
 "Language-Team: LANGUAGE <LL@li.org>\n"
@@ -165,13 +161,8 @@
 msgstr ""
 
 #: js/oc-vcategories.js:95 js/oc-vcategories.js:125 js/oc-vcategories.js:136
-<<<<<<< HEAD
-#: js/oc-vcategories.js:195 js/share.js:135 js/share.js:142 js/share.js:533
-#: js/share.js:545
-=======
 #: js/oc-vcategories.js:195 js/share.js:135 js/share.js:142 js/share.js:554
 #: js/share.js:566
->>>>>>> 166da88b
 msgid "Error"
 msgstr ""
 
@@ -280,17 +271,6 @@
 msgid "share"
 msgstr ""
 
-<<<<<<< HEAD
-#: js/share.js:349 js/share.js:520 js/share.js:522
-msgid "Password protected"
-msgstr ""
-
-#: js/share.js:533
-msgid "Error unsetting expiration date"
-msgstr ""
-
-#: js/share.js:545
-=======
 #: js/share.js:356 js/share.js:541
 msgid "Password protected"
 msgstr ""
@@ -300,7 +280,6 @@
 msgstr ""
 
 #: js/share.js:566
->>>>>>> 166da88b
 msgid "Error setting expiration date"
 msgstr ""
 
