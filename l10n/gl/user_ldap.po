--- conflicted
+++ resolved
@@ -9,13 +9,8 @@
 msgstr ""
 "Project-Id-Version: ownCloud\n"
 "Report-Msgid-Bugs-To: http://bugs.owncloud.org/\n"
-<<<<<<< HEAD
-"POT-Creation-Date: 2012-12-08 00:09+0100\n"
-"PO-Revision-Date: 2012-12-06 11:45+0000\n"
-=======
 "POT-Creation-Date: 2013-01-01 00:04+0100\n"
 "PO-Revision-Date: 2012-12-31 08:48+0000\n"
->>>>>>> 166da88b
 "Last-Translator: mbouzada <mbouzada@gmail.com>\n"
 "Language-Team: Galician (http://www.transifex.com/projects/p/owncloud/language/gl/)\n"
 "MIME-Version: 1.0\n"
@@ -63,11 +58,7 @@
 "The DN of the client user with which the bind shall be done, e.g. "
 "uid=agent,dc=example,dc=com. For anonymous access, leave DN and Password "
 "empty."
-<<<<<<< HEAD
-msgstr "O DN do cliente do usuario co que hai que estabelecer unha conexión, p.ex uid=axente, dc=exemplo, dc=com. Para o acceso en anónimo de o DN e o contrasinal baleiros."
-=======
 msgstr "O DN do cliente do usuario co que hai que estabelecer unha conexión, p.ex uid=axente, dc=exemplo, dc=com. Para o acceso anónimo deixe o DN e o contrasinal baleiros."
->>>>>>> 166da88b
 
 #: templates/settings.php:18
 msgid "Password"
@@ -139,11 +130,7 @@
 
 #: templates/settings.php:28
 msgid "Do not use it for SSL connections, it will fail."
-<<<<<<< HEAD
-msgstr "Non empregualo para conexións SSL: fallará."
-=======
 msgstr "Non empregalo para conexións SSL: fallará."
->>>>>>> 166da88b
 
 #: templates/settings.php:29
 msgid "Case insensitve LDAP server (Windows)"
