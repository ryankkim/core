--- conflicted
+++ resolved
@@ -3,23 +3,13 @@
 # This file is distributed under the same license as the PACKAGE package.
 # 
 # Translators:
-<<<<<<< HEAD
-# Romeo Pirtskhalava <romeo@energo-pro.ge>, 2013.
-=======
->>>>>>> 4ab36142
 msgid ""
 msgstr ""
 "Project-Id-Version: ownCloud\n"
 "Report-Msgid-Bugs-To: http://bugs.owncloud.org/\n"
-<<<<<<< HEAD
-"POT-Creation-Date: 2013-04-17 02:20+0200\n"
-"PO-Revision-Date: 2013-04-17 00:22+0000\n"
-"Last-Translator: I Robot <owncloud-bot@tmit.eu>\n"
-=======
 "POT-Creation-Date: 2013-04-27 02:16+0200\n"
 "PO-Revision-Date: 2013-04-26 09:03+0000\n"
 "Last-Translator: drlinux64 <romeo@energo-pro.ge>\n"
->>>>>>> 4ab36142
 "Language-Team: Georgian (Georgia) (http://www.transifex.com/projects/p/owncloud/language/ka_GE/)\n"
 "MIME-Version: 1.0\n"
 "Content-Type: text/plain; charset=UTF-8\n"
@@ -47,18 +37,25 @@
 msgid "Error configuring Google Drive storage"
 msgstr "შეცდომა Google Drive საცავის კონფიგურირების დროს"
 
-#: lib/config.php:424
+#: lib/config.php:431
 msgid ""
 "<b>Warning:</b> \"smbclient\" is not installed. Mounting of CIFS/SMB shares "
 "is not possible. Please ask your system administrator to install it."
 msgstr "<b>გაფრთხილება:</b> \"smbclient\" არ არის ინსტალირებული. CIFS/SMB ზიარების მონტირება შეუძლებელია. გთხოვთ თხოვოთ თქვენს სისტემურ ადმინისტრატორებს დააინსტალიროს ის."
 
-#: lib/config.php:427
+#: lib/config.php:434
 msgid ""
 "<b>Warning:</b> The FTP support in PHP is not enabled or installed. Mounting"
 " of FTP shares is not possible. Please ask your system administrator to "
 "install it."
 msgstr "<b>გაფრთხილება:</b>  FTP მხარდაჭერა არ არის აქტიური ან დაინსტალირებული. FTP ზიარის მონტირება შეუძლებელია. გთხოვთ თხოვოთ თქვენს სისტემურ ადმინისტრატორებს დააინსტალიროს ის."
+
+#: lib/config.php:437
+msgid ""
+"<b>Warning:</b> The Curl support in PHP is not enabled or installed. "
+"Mounting of ownCloud / WebDAV or GoogleDrive is not possible. Please ask "
+"your system administrator to install it."
+msgstr "<b>გაფრთხილება:</b>PHP–ის Curl მხარდაჭერა არ არის ჩართული ან ინსტალირებული. ownCloud / WebDAV ან GoogleDrive–ის მონტირება შეუძლებელია. თხოვეთ თქვენს ადმინისტრატორს დააინსტალიროს ის."
 
 #: templates/settings.php:3
 msgid "External Storage"
