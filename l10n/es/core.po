# SOME DESCRIPTIVE TITLE.
# Copyright (C) YEAR THE PACKAGE'S COPYRIGHT HOLDER
# This file is distributed under the same license as the PACKAGE package.
# 
# Translators:
#   <javierkaiser@gmail.com>, 2012.
# Javier Llorente <javier@opensuse.org>, 2012.
#   <juanma@kde.org.ar>, 2011-2012.
# oSiNaReF  <>, 2012.
# Raul Fernandez Garcia <raulfg3@gmail.com>, 2012.
#   <rodrigo.calvo@gmail.com>, 2012.
#   <rom1dep@gmail.com>, 2011.
# Rubén Trujillo <rubentrf@gmail.com>, 2012.
<<<<<<< HEAD
#   <sergioballesterossolanas@gmail.com>, 2011, 2012.
=======
#   <sergioballesterossolanas@gmail.com>, 2011-2012.
>>>>>>> d1c0f2a7
#   <sergio@entrecables.com>, 2012.
msgid ""
msgstr ""
"Project-Id-Version: ownCloud\n"
"Report-Msgid-Bugs-To: http://bugs.owncloud.org/\n"
<<<<<<< HEAD
"POT-Creation-Date: 2012-10-16 02:04+0200\n"
"PO-Revision-Date: 2012-10-16 00:05+0000\n"
"Last-Translator: I Robot <thomas.mueller@tmit.eu>\n"
=======
"POT-Creation-Date: 2012-11-16 00:02+0100\n"
"PO-Revision-Date: 2012-11-14 23:13+0000\n"
"Last-Translator: I Robot <owncloud-bot@tmit.eu>\n"
>>>>>>> d1c0f2a7
"Language-Team: Spanish (http://www.transifex.com/projects/p/owncloud/language/es/)\n"
"MIME-Version: 1.0\n"
"Content-Type: text/plain; charset=UTF-8\n"
"Content-Transfer-Encoding: 8bit\n"
"Language: es\n"
"Plural-Forms: nplurals=2; plural=(n != 1);\n"

#: ajax/vcategories/add.php:26 ajax/vcategories/edit.php:25
msgid "Category type not provided."
msgstr ""

#: ajax/vcategories/add.php:30
msgid "No category to add?"
msgstr "¿Ninguna categoría para añadir?"

#: ajax/vcategories/add.php:37
msgid "This category already exists: "
msgstr "Esta categoría ya existe: "

<<<<<<< HEAD
#: js/js.js:238 templates/layout.user.php:49 templates/layout.user.php:50
msgid "Settings"
msgstr "Ajustes"

#: js/js.js:670
msgid "January"
msgstr "Enero"

#: js/js.js:670
msgid "February"
msgstr "Febrero"

#: js/js.js:670
msgid "March"
msgstr "Marzo"

#: js/js.js:670
msgid "April"
msgstr "Abril"

#: js/js.js:670
msgid "May"
msgstr "Mayo"

#: js/js.js:670
msgid "June"
msgstr "Junio"

#: js/js.js:671
msgid "July"
msgstr "Julio"

#: js/js.js:671
msgid "August"
msgstr "Agosto"

#: js/js.js:671
msgid "September"
msgstr "Septiembre"

#: js/js.js:671
msgid "October"
msgstr "Octubre"

#: js/js.js:671
msgid "November"
msgstr "Noviembre"

#: js/js.js:671
msgid "December"
msgstr "Diciembre"

#: js/oc-dialogs.js:123
msgid "Choose"
msgstr "Seleccionar"
=======
#: ajax/vcategories/addToFavorites.php:26 ajax/vcategories/delete.php:27
#: ajax/vcategories/favorites.php:24
#: ajax/vcategories/removeFromFavorites.php:26
msgid "Object type not provided."
msgstr ""

#: ajax/vcategories/addToFavorites.php:30
#: ajax/vcategories/removeFromFavorites.php:30
#, php-format
msgid "%s ID not provided."
msgstr ""

#: ajax/vcategories/addToFavorites.php:35
#, php-format
msgid "Error adding %s to favorites."
msgstr ""

#: ajax/vcategories/delete.php:35 js/oc-vcategories.js:136
msgid "No categories selected for deletion."
msgstr "No hay categorías seleccionadas para borrar."

#: ajax/vcategories/removeFromFavorites.php:35
#, php-format
msgid "Error removing %s from favorites."
msgstr ""

#: js/js.js:243 templates/layout.user.php:59 templates/layout.user.php:60
msgid "Settings"
msgstr "Ajustes"

#: js/js.js:688
msgid "seconds ago"
msgstr "hace segundos"

#: js/js.js:689
msgid "1 minute ago"
msgstr "hace 1 minuto"

#: js/js.js:690
msgid "{minutes} minutes ago"
msgstr "hace {minutes} minutos"

#: js/js.js:691
msgid "1 hour ago"
msgstr ""

#: js/js.js:692
msgid "{hours} hours ago"
msgstr ""

#: js/js.js:693
msgid "today"
msgstr "hoy"

#: js/js.js:694
msgid "yesterday"
msgstr "ayer"

#: js/js.js:695
msgid "{days} days ago"
msgstr "hace {days} días"

#: js/js.js:696
msgid "last month"
msgstr "mes pasado"

#: js/js.js:697
msgid "{months} months ago"
msgstr ""
>>>>>>> d1c0f2a7

#: js/js.js:698
msgid "months ago"
msgstr "hace meses"

#: js/js.js:699
msgid "last year"
msgstr "año pasado"

#: js/js.js:700
msgid "years ago"
msgstr "hace años"

#: js/oc-dialogs.js:126
msgid "Choose"
msgstr "Seleccionar"

#: js/oc-dialogs.js:146 js/oc-dialogs.js:166
msgid "Cancel"
msgstr "Cancelar"

#: js/oc-dialogs.js:162
msgid "No"
msgstr "No"

#: js/oc-dialogs.js:163
msgid "Yes"
msgstr "Sí"

#: js/oc-dialogs.js:180
msgid "Ok"
msgstr "Aceptar"

<<<<<<< HEAD
#: js/oc-vcategories.js:68
msgid "No categories selected for deletion."
msgstr "No hay categorías seleccionadas para borrar."

#: js/oc-vcategories.js:68 js/share.js:114 js/share.js:121 js/share.js:497
#: js/share.js:509
msgid "Error"
msgstr "Fallo"

#: js/share.js:103
msgid "Error while sharing"
msgstr "Error compartiendo"

#: js/share.js:114
msgid "Error while unsharing"
msgstr "Error descompartiendo"

#: js/share.js:121
msgid "Error while changing permissions"
msgstr "Error cambiando permisos"

#: js/share.js:130
msgid "Shared with you and the group"
msgstr "Comprtido contigo y con el grupo"

#: js/share.js:130
msgid "by"
msgstr "por"

#: js/share.js:132
msgid "Shared with you by"
msgstr "Compartido contigo por"

#: js/share.js:137
msgid "Share with"
msgstr "Compartir con"

#: js/share.js:142
msgid "Share with link"
msgstr "Enlace de compartir con "

#: js/share.js:143
msgid "Password protect"
msgstr "Protegido por contraseña"

#: js/share.js:147 templates/installation.php:42 templates/login.php:24
=======
#: js/oc-vcategories.js:5 js/oc-vcategories.js:85 js/oc-vcategories.js:102
#: js/oc-vcategories.js:117 js/oc-vcategories.js:132 js/oc-vcategories.js:162
msgid "The object type is not specified."
msgstr ""

#: js/oc-vcategories.js:95 js/oc-vcategories.js:125 js/oc-vcategories.js:136
#: js/oc-vcategories.js:195 js/share.js:135 js/share.js:142 js/share.js:525
#: js/share.js:537
msgid "Error"
msgstr "Fallo"

#: js/oc-vcategories.js:179
msgid "The app name is not specified."
msgstr ""

#: js/oc-vcategories.js:194
msgid "The required file {file} is not installed!"
msgstr ""

#: js/share.js:124
msgid "Error while sharing"
msgstr "Error compartiendo"

#: js/share.js:135
msgid "Error while unsharing"
msgstr "Error descompartiendo"

#: js/share.js:142
msgid "Error while changing permissions"
msgstr "Error cambiando permisos"

#: js/share.js:151
msgid "Shared with you and the group {group} by {owner}"
msgstr "Compartido contigo y el grupo {group} por {owner}"

#: js/share.js:153
msgid "Shared with you by {owner}"
msgstr "Compartido contigo por {owner}"

#: js/share.js:158
msgid "Share with"
msgstr "Compartir con"

#: js/share.js:163
msgid "Share with link"
msgstr "Compartir con enlace"

#: js/share.js:164
msgid "Password protect"
msgstr "Protegido por contraseña"

#: js/share.js:168 templates/installation.php:42 templates/login.php:24
>>>>>>> d1c0f2a7
#: templates/verify.php:13
msgid "Password"
msgstr "Contraseña"

<<<<<<< HEAD
#: js/share.js:152
msgid "Set expiration date"
msgstr "Establecer fecha de caducidad"

#: js/share.js:153
msgid "Expiration date"
msgstr "Fecha de caducidad"

#: js/share.js:185
msgid "Share via email:"
msgstr "compartido via e-mail:"

#: js/share.js:187
msgid "No people found"
msgstr "No se encontró gente"

#: js/share.js:214
msgid "Resharing is not allowed"
msgstr "No se permite compartir de nuevo"

#: js/share.js:250
msgid "Shared in"
msgstr "Compartido en"

#: js/share.js:250
msgid "with"
msgstr "con"

#: js/share.js:271
msgid "Unshare"
msgstr "No compartir"

#: js/share.js:283
msgid "can edit"
msgstr "puede editar"

#: js/share.js:285
msgid "access control"
msgstr "control de acceso"

#: js/share.js:288
msgid "create"
msgstr "crear"

#: js/share.js:291
msgid "update"
msgstr "modificar"

#: js/share.js:294
msgid "delete"
msgstr "eliminar"

#: js/share.js:297
msgid "share"
msgstr "compartir"

#: js/share.js:322 js/share.js:484
msgid "Password protected"
msgstr "Protegido por contraseña"

#: js/share.js:497
msgid "Error unsetting expiration date"
msgstr "Error al eliminar la fecha de caducidad"

#: js/share.js:509
msgid "Error setting expiration date"
msgstr "Error estableciendo fecha de caducidad"

#: lostpassword/index.php:26
=======
#: js/share.js:173
msgid "Set expiration date"
msgstr "Establecer fecha de caducidad"

#: js/share.js:174
msgid "Expiration date"
msgstr "Fecha de caducidad"

#: js/share.js:206
msgid "Share via email:"
msgstr "compartido via e-mail:"

#: js/share.js:208
msgid "No people found"
msgstr "No se encontró gente"

#: js/share.js:235
msgid "Resharing is not allowed"
msgstr "No se permite compartir de nuevo"

#: js/share.js:271
msgid "Shared in {item} with {user}"
msgstr "Compartido en {item} con {user}"

#: js/share.js:292
msgid "Unshare"
msgstr "No compartir"

#: js/share.js:304
msgid "can edit"
msgstr "puede editar"

#: js/share.js:306
msgid "access control"
msgstr "control de acceso"

#: js/share.js:309
msgid "create"
msgstr "crear"

#: js/share.js:312
msgid "update"
msgstr "modificar"

#: js/share.js:315
msgid "delete"
msgstr "eliminar"

#: js/share.js:318
msgid "share"
msgstr "compartir"

#: js/share.js:343 js/share.js:512 js/share.js:514
msgid "Password protected"
msgstr "Protegido por contraseña"

#: js/share.js:525
msgid "Error unsetting expiration date"
msgstr "Error al eliminar la fecha de caducidad"

#: js/share.js:537
msgid "Error setting expiration date"
msgstr "Error estableciendo fecha de caducidad"

#: lostpassword/controller.php:47
>>>>>>> d1c0f2a7
msgid "ownCloud password reset"
msgstr "Reiniciar contraseña de ownCloud"

#: lostpassword/templates/email.php:2
msgid "Use the following link to reset your password: {link}"
msgstr "Utiliza el siguiente enlace para restablecer tu contraseña: {link}"

#: lostpassword/templates/lostpassword.php:3
msgid "You will receive a link to reset your password via Email."
msgstr "Recibirás un enlace por correo electrónico para restablecer tu contraseña"

#: lostpassword/templates/lostpassword.php:5
msgid "Reset email send."
msgstr "Email de reconfiguración enviado."

#: lostpassword/templates/lostpassword.php:8
msgid "Request failed!"
msgstr "Pedido fallado!"

#: lostpassword/templates/lostpassword.php:11 templates/installation.php:38
#: templates/login.php:20
msgid "Username"
msgstr "Nombre de usuario"

#: lostpassword/templates/lostpassword.php:14
msgid "Request reset"
msgstr "Solicitar restablecimiento"

#: lostpassword/templates/resetpassword.php:4
msgid "Your password was reset"
msgstr "Tu contraseña se ha restablecido"

#: lostpassword/templates/resetpassword.php:5
msgid "To login page"
msgstr "A la página de inicio de sesión"

#: lostpassword/templates/resetpassword.php:8
msgid "New password"
msgstr "Nueva contraseña"

#: lostpassword/templates/resetpassword.php:11
msgid "Reset password"
msgstr "Restablecer contraseña"

#: strings.php:5
msgid "Personal"
msgstr "Personal"

#: strings.php:6
msgid "Users"
msgstr "Usuarios"

#: strings.php:7
msgid "Apps"
msgstr "Aplicaciones"

#: strings.php:8
msgid "Admin"
msgstr "Administrador"

#: strings.php:9
msgid "Help"
msgstr "Ayuda"

#: templates/403.php:12
msgid "Access forbidden"
msgstr "Acceso denegado"

#: templates/404.php:12
msgid "Cloud not found"
msgstr "No se ha encontrado la nube"

#: templates/edit_categories_dialog.php:4
msgid "Edit categories"
msgstr "Editar categorías"

#: templates/edit_categories_dialog.php:16
msgid "Add"
msgstr "Añadir"

#: templates/installation.php:23 templates/installation.php:31
msgid "Security Warning"
<<<<<<< HEAD
msgstr ""
=======
msgstr "Advertencia de seguridad"
>>>>>>> d1c0f2a7

#: templates/installation.php:24
msgid ""
"No secure random number generator is available, please enable the PHP "
"OpenSSL extension."
<<<<<<< HEAD
msgstr ""
=======
msgstr "No está disponible un generador de números aleatorios seguro, por favor habilite la extensión OpenSSL de PHP."
>>>>>>> d1c0f2a7

#: templates/installation.php:26
msgid ""
"Without a secure random number generator an attacker may be able to predict "
"password reset tokens and take over your account."
<<<<<<< HEAD
msgstr ""
=======
msgstr "Sin un generador de números aleatorios seguro un atacante podría predecir los tokens de reinicio de su contraseña y tomar control de su cuenta."
>>>>>>> d1c0f2a7

#: templates/installation.php:32
msgid ""
"Your data directory and your files are probably accessible from the "
"internet. The .htaccess file that ownCloud provides is not working. We "
"strongly suggest that you configure your webserver in a way that the data "
"directory is no longer accessible or you move the data directory outside the"
" webserver document root."
<<<<<<< HEAD
msgstr ""
=======
msgstr "Su directorio de datos y sus archivos están probablemente accesibles desde internet. El archivo .htaccess que ownCloud provee no está funcionando. Sugerimos fuertemente que configure su servidor web de manera que el directorio de datos ya no esté accesible o mueva el directorio de datos fuera del documento raíz de su servidor web."
>>>>>>> d1c0f2a7

#: templates/installation.php:36
msgid "Create an <strong>admin account</strong>"
msgstr "Crea una <strong>cuenta de administrador</strong>"

#: templates/installation.php:48
msgid "Advanced"
msgstr "Avanzado"

#: templates/installation.php:50
msgid "Data folder"
msgstr "Directorio de almacenamiento"

#: templates/installation.php:57
msgid "Configure the database"
msgstr "Configurar la base de datos"

#: templates/installation.php:62 templates/installation.php:73
#: templates/installation.php:83 templates/installation.php:93
msgid "will be used"
msgstr "se utilizarán"

#: templates/installation.php:105
msgid "Database user"
msgstr "Usuario de la base de datos"

#: templates/installation.php:109
msgid "Database password"
msgstr "Contraseña de la base de datos"

#: templates/installation.php:113
msgid "Database name"
msgstr "Nombre de la base de datos"

#: templates/installation.php:121
msgid "Database tablespace"
msgstr "Espacio de tablas de la base de datos"

#: templates/installation.php:127
msgid "Database host"
msgstr "Host de la base de datos"

#: templates/installation.php:132
msgid "Finish setup"
msgstr "Completar la instalación"

<<<<<<< HEAD
#: templates/layout.guest.php:38
msgid "web services under your control"
msgstr "servicios web bajo tu control"

#: templates/layout.user.php:34
=======
#: templates/layout.guest.php:15 templates/layout.user.php:16
msgid "Sunday"
msgstr "Domingo"

#: templates/layout.guest.php:15 templates/layout.user.php:16
msgid "Monday"
msgstr "Lunes"

#: templates/layout.guest.php:15 templates/layout.user.php:16
msgid "Tuesday"
msgstr "Martes"

#: templates/layout.guest.php:15 templates/layout.user.php:16
msgid "Wednesday"
msgstr "Miércoles"

#: templates/layout.guest.php:15 templates/layout.user.php:16
msgid "Thursday"
msgstr "Jueves"

#: templates/layout.guest.php:15 templates/layout.user.php:16
msgid "Friday"
msgstr "Viernes"

#: templates/layout.guest.php:15 templates/layout.user.php:16
msgid "Saturday"
msgstr "Sábado"

#: templates/layout.guest.php:16 templates/layout.user.php:17
msgid "January"
msgstr "Enero"

#: templates/layout.guest.php:16 templates/layout.user.php:17
msgid "February"
msgstr "Febrero"

#: templates/layout.guest.php:16 templates/layout.user.php:17
msgid "March"
msgstr "Marzo"

#: templates/layout.guest.php:16 templates/layout.user.php:17
msgid "April"
msgstr "Abril"

#: templates/layout.guest.php:16 templates/layout.user.php:17
msgid "May"
msgstr "Mayo"

#: templates/layout.guest.php:16 templates/layout.user.php:17
msgid "June"
msgstr "Junio"

#: templates/layout.guest.php:16 templates/layout.user.php:17
msgid "July"
msgstr "Julio"

#: templates/layout.guest.php:16 templates/layout.user.php:17
msgid "August"
msgstr "Agosto"

#: templates/layout.guest.php:16 templates/layout.user.php:17
msgid "September"
msgstr "Septiembre"

#: templates/layout.guest.php:16 templates/layout.user.php:17
msgid "October"
msgstr "Octubre"

#: templates/layout.guest.php:16 templates/layout.user.php:17
msgid "November"
msgstr "Noviembre"

#: templates/layout.guest.php:16 templates/layout.user.php:17
msgid "December"
msgstr "Diciembre"

#: templates/layout.guest.php:41
msgid "web services under your control"
msgstr "servicios web bajo tu control"

#: templates/layout.user.php:44
>>>>>>> d1c0f2a7
msgid "Log out"
msgstr "Salir"

#: templates/login.php:8
msgid "Automatic logon rejected!"
<<<<<<< HEAD
msgstr ""

#: templates/login.php:9
msgid ""
"If you did not change your password recently, your account may be "
"compromised!"
msgstr ""

#: templates/login.php:10
msgid "Please change your password to secure your account again."
msgstr ""
=======
msgstr "¡Inicio de sesión automático rechazado!"

#: templates/login.php:9
msgid ""
"If you did not change your password recently, your account may be "
"compromised!"
msgstr "Si usted no ha cambiado su contraseña recientemente, ¡puede que su cuenta esté comprometida!"

#: templates/login.php:10
msgid "Please change your password to secure your account again."
msgstr "Por favor cambie su contraseña para asegurar su cuenta nuevamente."
>>>>>>> d1c0f2a7

#: templates/login.php:15
msgid "Lost your password?"
msgstr "¿Has perdido tu contraseña?"

#: templates/login.php:27
msgid "remember"
msgstr "recuérdame"

#: templates/login.php:28
msgid "Log in"
msgstr "Entrar"

#: templates/logout.php:1
msgid "You are logged out."
msgstr "Has cerrado la sesión."

#: templates/part.pagenavi.php:3
msgid "prev"
msgstr "anterior"

#: templates/part.pagenavi.php:20
msgid "next"
msgstr "siguiente"

#: templates/verify.php:5
msgid "Security Warning!"
<<<<<<< HEAD
msgstr ""
=======
msgstr "¡Advertencia de seguridad!"
>>>>>>> d1c0f2a7

#: templates/verify.php:6
msgid ""
"Please verify your password. <br/>For security reasons you may be "
"occasionally asked to enter your password again."
<<<<<<< HEAD
msgstr ""

#: templates/verify.php:16
msgid "Verify"
msgstr ""
=======
msgstr "Por favor verifique su contraseña. <br/>Por razones de seguridad se le puede volver a preguntar ocasionalmente la contraseña."

#: templates/verify.php:16
msgid "Verify"
msgstr "Verificar"
>>>>>>> d1c0f2a7
<|MERGE_RESOLUTION|>--- conflicted
+++ resolved
@@ -11,25 +11,15 @@
 #   <rodrigo.calvo@gmail.com>, 2012.
 #   <rom1dep@gmail.com>, 2011.
 # Rubén Trujillo <rubentrf@gmail.com>, 2012.
-<<<<<<< HEAD
-#   <sergioballesterossolanas@gmail.com>, 2011, 2012.
-=======
 #   <sergioballesterossolanas@gmail.com>, 2011-2012.
->>>>>>> d1c0f2a7
 #   <sergio@entrecables.com>, 2012.
 msgid ""
 msgstr ""
 "Project-Id-Version: ownCloud\n"
 "Report-Msgid-Bugs-To: http://bugs.owncloud.org/\n"
-<<<<<<< HEAD
-"POT-Creation-Date: 2012-10-16 02:04+0200\n"
-"PO-Revision-Date: 2012-10-16 00:05+0000\n"
-"Last-Translator: I Robot <thomas.mueller@tmit.eu>\n"
-=======
-"POT-Creation-Date: 2012-11-16 00:02+0100\n"
-"PO-Revision-Date: 2012-11-14 23:13+0000\n"
-"Last-Translator: I Robot <owncloud-bot@tmit.eu>\n"
->>>>>>> d1c0f2a7
+"POT-Creation-Date: 2012-11-18 00:01+0100\n"
+"PO-Revision-Date: 2012-11-17 08:47+0000\n"
+"Last-Translator: Raul Fernandez Garcia <raulfg3@gmail.com>\n"
 "Language-Team: Spanish (http://www.transifex.com/projects/p/owncloud/language/es/)\n"
 "MIME-Version: 1.0\n"
 "Content-Type: text/plain; charset=UTF-8\n"
@@ -39,7 +29,7 @@
 
 #: ajax/vcategories/add.php:26 ajax/vcategories/edit.php:25
 msgid "Category type not provided."
-msgstr ""
+msgstr "Tipo de categoria no proporcionado."
 
 #: ajax/vcategories/add.php:30
 msgid "No category to add?"
@@ -49,79 +39,22 @@
 msgid "This category already exists: "
 msgstr "Esta categoría ya existe: "
 
-<<<<<<< HEAD
-#: js/js.js:238 templates/layout.user.php:49 templates/layout.user.php:50
-msgid "Settings"
-msgstr "Ajustes"
-
-#: js/js.js:670
-msgid "January"
-msgstr "Enero"
-
-#: js/js.js:670
-msgid "February"
-msgstr "Febrero"
-
-#: js/js.js:670
-msgid "March"
-msgstr "Marzo"
-
-#: js/js.js:670
-msgid "April"
-msgstr "Abril"
-
-#: js/js.js:670
-msgid "May"
-msgstr "Mayo"
-
-#: js/js.js:670
-msgid "June"
-msgstr "Junio"
-
-#: js/js.js:671
-msgid "July"
-msgstr "Julio"
-
-#: js/js.js:671
-msgid "August"
-msgstr "Agosto"
-
-#: js/js.js:671
-msgid "September"
-msgstr "Septiembre"
-
-#: js/js.js:671
-msgid "October"
-msgstr "Octubre"
-
-#: js/js.js:671
-msgid "November"
-msgstr "Noviembre"
-
-#: js/js.js:671
-msgid "December"
-msgstr "Diciembre"
-
-#: js/oc-dialogs.js:123
-msgid "Choose"
-msgstr "Seleccionar"
-=======
 #: ajax/vcategories/addToFavorites.php:26 ajax/vcategories/delete.php:27
 #: ajax/vcategories/favorites.php:24
 #: ajax/vcategories/removeFromFavorites.php:26
 msgid "Object type not provided."
-msgstr ""
+msgstr "ipo de objeto no proporcionado."
 
 #: ajax/vcategories/addToFavorites.php:30
 #: ajax/vcategories/removeFromFavorites.php:30
 #, php-format
 msgid "%s ID not provided."
-msgstr ""
+msgstr "%s ID no proporcionado."
 
 #: ajax/vcategories/addToFavorites.php:35
 #, php-format
 msgid "Error adding %s to favorites."
-msgstr ""
+msgstr "Error añadiendo %s a los favoritos."
 
 #: ajax/vcategories/delete.php:35 js/oc-vcategories.js:136
 msgid "No categories selected for deletion."
@@ -130,62 +63,61 @@
 #: ajax/vcategories/removeFromFavorites.php:35
 #, php-format
 msgid "Error removing %s from favorites."
-msgstr ""
-
-#: js/js.js:243 templates/layout.user.php:59 templates/layout.user.php:60
+msgstr "Error eliminando %s de los favoritos."
+
+#: js/js.js:259 templates/layout.user.php:60 templates/layout.user.php:61
 msgid "Settings"
 msgstr "Ajustes"
 
-#: js/js.js:688
+#: js/js.js:704
 msgid "seconds ago"
 msgstr "hace segundos"
 
-#: js/js.js:689
+#: js/js.js:705
 msgid "1 minute ago"
 msgstr "hace 1 minuto"
 
-#: js/js.js:690
+#: js/js.js:706
 msgid "{minutes} minutes ago"
 msgstr "hace {minutes} minutos"
 
-#: js/js.js:691
+#: js/js.js:707
 msgid "1 hour ago"
-msgstr ""
-
-#: js/js.js:692
+msgstr "Hace 1 hora"
+
+#: js/js.js:708
 msgid "{hours} hours ago"
-msgstr ""
-
-#: js/js.js:693
+msgstr "Hace {hours} horas"
+
+#: js/js.js:709
 msgid "today"
 msgstr "hoy"
 
-#: js/js.js:694
+#: js/js.js:710
 msgid "yesterday"
 msgstr "ayer"
 
-#: js/js.js:695
+#: js/js.js:711
 msgid "{days} days ago"
 msgstr "hace {days} días"
 
-#: js/js.js:696
+#: js/js.js:712
 msgid "last month"
 msgstr "mes pasado"
 
-#: js/js.js:697
+#: js/js.js:713
 msgid "{months} months ago"
-msgstr ""
->>>>>>> d1c0f2a7
-
-#: js/js.js:698
+msgstr "Hace {months} meses"
+
+#: js/js.js:714
 msgid "months ago"
 msgstr "hace meses"
 
-#: js/js.js:699
+#: js/js.js:715
 msgid "last year"
 msgstr "año pasado"
 
-#: js/js.js:700
+#: js/js.js:716
 msgid "years ago"
 msgstr "hace años"
 
@@ -209,72 +141,24 @@
 msgid "Ok"
 msgstr "Aceptar"
 
-<<<<<<< HEAD
-#: js/oc-vcategories.js:68
-msgid "No categories selected for deletion."
-msgstr "No hay categorías seleccionadas para borrar."
-
-#: js/oc-vcategories.js:68 js/share.js:114 js/share.js:121 js/share.js:497
-#: js/share.js:509
-msgid "Error"
-msgstr "Fallo"
-
-#: js/share.js:103
-msgid "Error while sharing"
-msgstr "Error compartiendo"
-
-#: js/share.js:114
-msgid "Error while unsharing"
-msgstr "Error descompartiendo"
-
-#: js/share.js:121
-msgid "Error while changing permissions"
-msgstr "Error cambiando permisos"
-
-#: js/share.js:130
-msgid "Shared with you and the group"
-msgstr "Comprtido contigo y con el grupo"
-
-#: js/share.js:130
-msgid "by"
-msgstr "por"
-
-#: js/share.js:132
-msgid "Shared with you by"
-msgstr "Compartido contigo por"
-
-#: js/share.js:137
-msgid "Share with"
-msgstr "Compartir con"
-
-#: js/share.js:142
-msgid "Share with link"
-msgstr "Enlace de compartir con "
-
-#: js/share.js:143
-msgid "Password protect"
-msgstr "Protegido por contraseña"
-
-#: js/share.js:147 templates/installation.php:42 templates/login.php:24
-=======
 #: js/oc-vcategories.js:5 js/oc-vcategories.js:85 js/oc-vcategories.js:102
 #: js/oc-vcategories.js:117 js/oc-vcategories.js:132 js/oc-vcategories.js:162
 msgid "The object type is not specified."
-msgstr ""
+msgstr "El tipo de objeto no se ha especificado."
 
 #: js/oc-vcategories.js:95 js/oc-vcategories.js:125 js/oc-vcategories.js:136
-#: js/oc-vcategories.js:195 js/share.js:135 js/share.js:142 js/share.js:525
-#: js/share.js:537
+#: js/oc-vcategories.js:195 js/share.js:135 js/share.js:142 js/share.js:527
+#: js/share.js:539
 msgid "Error"
 msgstr "Fallo"
 
 #: js/oc-vcategories.js:179
 msgid "The app name is not specified."
-msgstr ""
+msgstr "El nombre de la app no se ha especificado."
 
 #: js/oc-vcategories.js:194
 msgid "The required file {file} is not installed!"
-msgstr ""
+msgstr "El fichero  {file} requerido, no está instalado."
 
 #: js/share.js:124
 msgid "Error while sharing"
@@ -309,82 +193,10 @@
 msgstr "Protegido por contraseña"
 
 #: js/share.js:168 templates/installation.php:42 templates/login.php:24
->>>>>>> d1c0f2a7
 #: templates/verify.php:13
 msgid "Password"
 msgstr "Contraseña"
 
-<<<<<<< HEAD
-#: js/share.js:152
-msgid "Set expiration date"
-msgstr "Establecer fecha de caducidad"
-
-#: js/share.js:153
-msgid "Expiration date"
-msgstr "Fecha de caducidad"
-
-#: js/share.js:185
-msgid "Share via email:"
-msgstr "compartido via e-mail:"
-
-#: js/share.js:187
-msgid "No people found"
-msgstr "No se encontró gente"
-
-#: js/share.js:214
-msgid "Resharing is not allowed"
-msgstr "No se permite compartir de nuevo"
-
-#: js/share.js:250
-msgid "Shared in"
-msgstr "Compartido en"
-
-#: js/share.js:250
-msgid "with"
-msgstr "con"
-
-#: js/share.js:271
-msgid "Unshare"
-msgstr "No compartir"
-
-#: js/share.js:283
-msgid "can edit"
-msgstr "puede editar"
-
-#: js/share.js:285
-msgid "access control"
-msgstr "control de acceso"
-
-#: js/share.js:288
-msgid "create"
-msgstr "crear"
-
-#: js/share.js:291
-msgid "update"
-msgstr "modificar"
-
-#: js/share.js:294
-msgid "delete"
-msgstr "eliminar"
-
-#: js/share.js:297
-msgid "share"
-msgstr "compartir"
-
-#: js/share.js:322 js/share.js:484
-msgid "Password protected"
-msgstr "Protegido por contraseña"
-
-#: js/share.js:497
-msgid "Error unsetting expiration date"
-msgstr "Error al eliminar la fecha de caducidad"
-
-#: js/share.js:509
-msgid "Error setting expiration date"
-msgstr "Error estableciendo fecha de caducidad"
-
-#: lostpassword/index.php:26
-=======
 #: js/share.js:173
 msgid "Set expiration date"
 msgstr "Establecer fecha de caducidad"
@@ -437,20 +249,19 @@
 msgid "share"
 msgstr "compartir"
 
-#: js/share.js:343 js/share.js:512 js/share.js:514
+#: js/share.js:343 js/share.js:514 js/share.js:516
 msgid "Password protected"
 msgstr "Protegido por contraseña"
 
-#: js/share.js:525
+#: js/share.js:527
 msgid "Error unsetting expiration date"
 msgstr "Error al eliminar la fecha de caducidad"
 
-#: js/share.js:537
+#: js/share.js:539
 msgid "Error setting expiration date"
 msgstr "Error estableciendo fecha de caducidad"
 
 #: lostpassword/controller.php:47
->>>>>>> d1c0f2a7
 msgid "ownCloud password reset"
 msgstr "Reiniciar contraseña de ownCloud"
 
@@ -533,31 +344,19 @@
 
 #: templates/installation.php:23 templates/installation.php:31
 msgid "Security Warning"
-<<<<<<< HEAD
-msgstr ""
-=======
 msgstr "Advertencia de seguridad"
->>>>>>> d1c0f2a7
 
 #: templates/installation.php:24
 msgid ""
 "No secure random number generator is available, please enable the PHP "
 "OpenSSL extension."
-<<<<<<< HEAD
-msgstr ""
-=======
 msgstr "No está disponible un generador de números aleatorios seguro, por favor habilite la extensión OpenSSL de PHP."
->>>>>>> d1c0f2a7
 
 #: templates/installation.php:26
 msgid ""
 "Without a secure random number generator an attacker may be able to predict "
 "password reset tokens and take over your account."
-<<<<<<< HEAD
-msgstr ""
-=======
 msgstr "Sin un generador de números aleatorios seguro un atacante podría predecir los tokens de reinicio de su contraseña y tomar control de su cuenta."
->>>>>>> d1c0f2a7
 
 #: templates/installation.php:32
 msgid ""
@@ -566,11 +365,7 @@
 "strongly suggest that you configure your webserver in a way that the data "
 "directory is no longer accessible or you move the data directory outside the"
 " webserver document root."
-<<<<<<< HEAD
-msgstr ""
-=======
 msgstr "Su directorio de datos y sus archivos están probablemente accesibles desde internet. El archivo .htaccess que ownCloud provee no está funcionando. Sugerimos fuertemente que configure su servidor web de manera que el directorio de datos ya no esté accesible o mueva el directorio de datos fuera del documento raíz de su servidor web."
->>>>>>> d1c0f2a7
 
 #: templates/installation.php:36
 msgid "Create an <strong>admin account</strong>"
@@ -617,113 +412,92 @@
 msgid "Finish setup"
 msgstr "Completar la instalación"
 
-<<<<<<< HEAD
-#: templates/layout.guest.php:38
+#: templates/layout.guest.php:16 templates/layout.user.php:17
+msgid "Sunday"
+msgstr "Domingo"
+
+#: templates/layout.guest.php:16 templates/layout.user.php:17
+msgid "Monday"
+msgstr "Lunes"
+
+#: templates/layout.guest.php:16 templates/layout.user.php:17
+msgid "Tuesday"
+msgstr "Martes"
+
+#: templates/layout.guest.php:16 templates/layout.user.php:17
+msgid "Wednesday"
+msgstr "Miércoles"
+
+#: templates/layout.guest.php:16 templates/layout.user.php:17
+msgid "Thursday"
+msgstr "Jueves"
+
+#: templates/layout.guest.php:16 templates/layout.user.php:17
+msgid "Friday"
+msgstr "Viernes"
+
+#: templates/layout.guest.php:16 templates/layout.user.php:17
+msgid "Saturday"
+msgstr "Sábado"
+
+#: templates/layout.guest.php:17 templates/layout.user.php:18
+msgid "January"
+msgstr "Enero"
+
+#: templates/layout.guest.php:17 templates/layout.user.php:18
+msgid "February"
+msgstr "Febrero"
+
+#: templates/layout.guest.php:17 templates/layout.user.php:18
+msgid "March"
+msgstr "Marzo"
+
+#: templates/layout.guest.php:17 templates/layout.user.php:18
+msgid "April"
+msgstr "Abril"
+
+#: templates/layout.guest.php:17 templates/layout.user.php:18
+msgid "May"
+msgstr "Mayo"
+
+#: templates/layout.guest.php:17 templates/layout.user.php:18
+msgid "June"
+msgstr "Junio"
+
+#: templates/layout.guest.php:17 templates/layout.user.php:18
+msgid "July"
+msgstr "Julio"
+
+#: templates/layout.guest.php:17 templates/layout.user.php:18
+msgid "August"
+msgstr "Agosto"
+
+#: templates/layout.guest.php:17 templates/layout.user.php:18
+msgid "September"
+msgstr "Septiembre"
+
+#: templates/layout.guest.php:17 templates/layout.user.php:18
+msgid "October"
+msgstr "Octubre"
+
+#: templates/layout.guest.php:17 templates/layout.user.php:18
+msgid "November"
+msgstr "Noviembre"
+
+#: templates/layout.guest.php:17 templates/layout.user.php:18
+msgid "December"
+msgstr "Diciembre"
+
+#: templates/layout.guest.php:42
 msgid "web services under your control"
 msgstr "servicios web bajo tu control"
 
-#: templates/layout.user.php:34
-=======
-#: templates/layout.guest.php:15 templates/layout.user.php:16
-msgid "Sunday"
-msgstr "Domingo"
-
-#: templates/layout.guest.php:15 templates/layout.user.php:16
-msgid "Monday"
-msgstr "Lunes"
-
-#: templates/layout.guest.php:15 templates/layout.user.php:16
-msgid "Tuesday"
-msgstr "Martes"
-
-#: templates/layout.guest.php:15 templates/layout.user.php:16
-msgid "Wednesday"
-msgstr "Miércoles"
-
-#: templates/layout.guest.php:15 templates/layout.user.php:16
-msgid "Thursday"
-msgstr "Jueves"
-
-#: templates/layout.guest.php:15 templates/layout.user.php:16
-msgid "Friday"
-msgstr "Viernes"
-
-#: templates/layout.guest.php:15 templates/layout.user.php:16
-msgid "Saturday"
-msgstr "Sábado"
-
-#: templates/layout.guest.php:16 templates/layout.user.php:17
-msgid "January"
-msgstr "Enero"
-
-#: templates/layout.guest.php:16 templates/layout.user.php:17
-msgid "February"
-msgstr "Febrero"
-
-#: templates/layout.guest.php:16 templates/layout.user.php:17
-msgid "March"
-msgstr "Marzo"
-
-#: templates/layout.guest.php:16 templates/layout.user.php:17
-msgid "April"
-msgstr "Abril"
-
-#: templates/layout.guest.php:16 templates/layout.user.php:17
-msgid "May"
-msgstr "Mayo"
-
-#: templates/layout.guest.php:16 templates/layout.user.php:17
-msgid "June"
-msgstr "Junio"
-
-#: templates/layout.guest.php:16 templates/layout.user.php:17
-msgid "July"
-msgstr "Julio"
-
-#: templates/layout.guest.php:16 templates/layout.user.php:17
-msgid "August"
-msgstr "Agosto"
-
-#: templates/layout.guest.php:16 templates/layout.user.php:17
-msgid "September"
-msgstr "Septiembre"
-
-#: templates/layout.guest.php:16 templates/layout.user.php:17
-msgid "October"
-msgstr "Octubre"
-
-#: templates/layout.guest.php:16 templates/layout.user.php:17
-msgid "November"
-msgstr "Noviembre"
-
-#: templates/layout.guest.php:16 templates/layout.user.php:17
-msgid "December"
-msgstr "Diciembre"
-
-#: templates/layout.guest.php:41
-msgid "web services under your control"
-msgstr "servicios web bajo tu control"
-
-#: templates/layout.user.php:44
->>>>>>> d1c0f2a7
+#: templates/layout.user.php:45
 msgid "Log out"
 msgstr "Salir"
 
 #: templates/login.php:8
 msgid "Automatic logon rejected!"
-<<<<<<< HEAD
-msgstr ""
-
-#: templates/login.php:9
-msgid ""
-"If you did not change your password recently, your account may be "
-"compromised!"
-msgstr ""
-
-#: templates/login.php:10
-msgid "Please change your password to secure your account again."
-msgstr ""
-=======
 msgstr "¡Inicio de sesión automático rechazado!"
 
 #: templates/login.php:9
@@ -735,7 +509,6 @@
 #: templates/login.php:10
 msgid "Please change your password to secure your account again."
 msgstr "Por favor cambie su contraseña para asegurar su cuenta nuevamente."
->>>>>>> d1c0f2a7
 
 #: templates/login.php:15
 msgid "Lost your password?"
@@ -763,26 +536,14 @@
 
 #: templates/verify.php:5
 msgid "Security Warning!"
-<<<<<<< HEAD
-msgstr ""
-=======
 msgstr "¡Advertencia de seguridad!"
->>>>>>> d1c0f2a7
 
 #: templates/verify.php:6
 msgid ""
 "Please verify your password. <br/>For security reasons you may be "
 "occasionally asked to enter your password again."
-<<<<<<< HEAD
-msgstr ""
+msgstr "Por favor verifique su contraseña. <br/>Por razones de seguridad se le puede volver a preguntar ocasionalmente la contraseña."
 
 #: templates/verify.php:16
 msgid "Verify"
-msgstr ""
-=======
-msgstr "Por favor verifique su contraseña. <br/>Por razones de seguridad se le puede volver a preguntar ocasionalmente la contraseña."
-
-#: templates/verify.php:16
-msgid "Verify"
-msgstr "Verificar"
->>>>>>> d1c0f2a7
+msgstr "Verificar"